--- conflicted
+++ resolved
@@ -496,11 +496,7 @@
         this.emitLine("typealias ", name, " = ", this.swiftType(t, true));
     }
 
-<<<<<<< HEAD
-    private getProtocolString(isClass: Boolean): Sourcelike {
-=======
-    protected getProtocolsArray(_t: Type): string[] {
->>>>>>> 8f60f5d9
+    protected getProtocolsArray(_t: Type, isClass: Boolean): string[] {
         const protocols: string[] = [];
 
         // [Michael Fey (@MrRooni), 2019-4-24] Technically NSObject isn't a "protocol" in this instance, but this felt like the best place to slot in this superclass declaration.
@@ -522,8 +518,8 @@
         return protocols;
     }
 
-    private getProtocolString(_t: Type): Sourcelike {
-        const protocols = this.getProtocolsArray(_t);
+    private getProtocolString(_t: Type, isClass: Boolean): Sourcelike {
+        const protocols = this.getProtocolsArray(_t, isClass);
         return protocols.length > 0 ? ": " + protocols.join(", ") : "";
     }
 
@@ -567,17 +563,13 @@
 
         const isClass = this._options.useClasses || this.isCycleBreakerType(c);
         const structOrClass = isClass ? "class" : "struct";
-<<<<<<< HEAD
 
         if (isClass && this._options.objcSupport) {
             // [Michael Fey (@MrRooni), 2019-4-24] Swift 5 or greater, must come before the access declaration for the class.
             this.emitItem("@objcMembers ");
         }
 
-        this.emitBlockWithAccess([structOrClass, " ", className, this.getProtocolString(isClass)], () => {
-=======
-        this.emitBlockWithAccess([structOrClass, " ", className, this.getProtocolString(c)], () => {
->>>>>>> 8f60f5d9
+        this.emitBlockWithAccess([structOrClass, " ", className, this.getProtocolString(c, isClass)], () => {
             if (this._options.dense) {
                 let lastProperty: ClassProperty | undefined = undefined;
                 let lastNames: Name[] = [];
@@ -820,11 +812,7 @@
 
         const indirect = this.isCycleBreakerType(u) ? "indirect " : "";
         const [maybeNull, nonNulls] = removeNullFromUnion(u, sortBy);
-<<<<<<< HEAD
-        this.emitBlockWithAccess([indirect, "enum ", unionName, this.getProtocolString(false)], () => {
-=======
-        this.emitBlockWithAccess([indirect, "enum ", unionName, this.getProtocolString(u)], () => {
->>>>>>> 8f60f5d9
+        this.emitBlockWithAccess([indirect, "enum ", unionName, this.getProtocolString(u, false)], () => {
             this.forEachUnionMember(u, nonNulls, "none", null, (name, t) => {
                 this.emitLine("case ", name, "(", this.swiftType(t), ")");
             });
